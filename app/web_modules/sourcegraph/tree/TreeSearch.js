--- conflicted
+++ resolved
@@ -517,13 +517,8 @@
 			this.state.srclibDataVersion.CommitID : this.state.rev;
 
 		for (let i = 0; i < limit; i++) {
-<<<<<<< HEAD
 			let def = defs[i];
-			list.push(this._defToLink(def, offset + i, "i"));
-=======
-			let def = this.state.matchingDefs.Defs[i];
 			list.push(this._defToLink(def, defRev, offset + i, "i"));
->>>>>>> 742ace0c
 		}
 
 		return list;
